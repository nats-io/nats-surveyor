IMAGE := synadia/nats-surveyor
<<<<<<< HEAD
TAG := 0.1.1
=======
TAG := 0.1.0
>>>>>>> 6cd1c0b2
 
build:
	$(info Make: Building "$(TAG)" tagged images.)
	@docker build -t $(IMAGE):$(TAG) .
	@docker tag $(IMAGE):$(TAG) $(IMAGE):latest

push:
	$(info Make: Pushing "$(TAG)" tagged image.)
	@docker push $(IMAGE):$(TAG)
	@docker push $(IMAGE):latest<|MERGE_RESOLUTION|>--- conflicted
+++ resolved
@@ -1,9 +1,6 @@
 IMAGE := synadia/nats-surveyor
-<<<<<<< HEAD
+
 TAG := 0.1.1
-=======
-TAG := 0.1.0
->>>>>>> 6cd1c0b2
  
 build:
 	$(info Make: Building "$(TAG)" tagged images.)
